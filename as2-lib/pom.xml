<?xml version="1.0" encoding="UTF-8"?>
<!--

    The FreeBSD Copyright
    Copyright 1994-2008 The FreeBSD Project. All rights reserved.
    Copyright (C) 2013-2018 Philip Helger philip[at]helger[dot]com

    Redistribution and use in source and binary forms, with or without
    modification, are permitted provided that the following conditions are
    met:

       1. Redistributions of source code must retain the above copyright
       notice, this list of conditions and the following disclaimer.

       2. Redistributions in binary form must reproduce the above copyright
       notice, this list of conditions and the following disclaimer in the
       documentation and/or other materials provided with the distribution.

    THIS SOFTWARE IS PROVIDED BY THE FREEBSD PROJECT ``AS IS'' AND ANY
    EXPRESS OR IMPLIED WARRANTIES, INCLUDING, BUT NOT LIMITED TO, THE
    IMPLIED WARRANTIES OF MERCHANTABILITY AND FITNESS FOR A PARTICULAR
    PURPOSE ARE DISCLAIMED. IN NO EVENT SHALL THE FREEBSD PROJECT OR
    CONTRIBUTORS BE LIABLE FOR ANY DIRECT, INDIRECT, INCIDENTAL, SPECIAL,
    EXEMPLARY, OR CONSEQUENTIAL DAMAGES (INCLUDING, BUT NOT LIMITED TO,
    PROCUREMENT OF SUBSTITUTE GOODS OR SERVICES; LOSS OF USE, DATA, OR
    PROFITS; OR BUSINESS INTERRUPTION) HOWEVER CAUSED AND ON ANY THEORY OF
    LIABILITY, WHETHER IN CONTRACT, STRICT LIABILITY, OR TORT (INCLUDING
    NEGLIGENCE OR OTHERWISE) ARISING IN ANY WAY OUT OF THE USE OF THIS
    SOFTWARE, EVEN IF ADVISED OF THE POSSIBILITY OF SUCH DAMAGE.

    The views and conclusions contained in the software and documentation
    are those of the authors and should not be interpreted as representing
    official policies, either expressed or implied, of the FreeBSD Project.

-->
<project xmlns="http://maven.apache.org/POM/4.0.0" xmlns:xsi="http://www.w3.org/2001/XMLSchema-instance" xsi:schemaLocation="http://maven.apache.org/POM/4.0.0 http://maven.apache.org/maven-v4_0_0.xsd">
  <modelVersion>4.0.0</modelVersion>
  <parent>
    <groupId>com.helger</groupId>
    <artifactId>as2-lib-parent-pom</artifactId>
<<<<<<< HEAD
    <version>4.0.3-ziv-SNAPSHOT</version>
=======
    <version>4.1.1-SNAPSHOT</version>
>>>>>>> 7f7f8dbd
  </parent>
  <artifactId>as2-lib</artifactId>
  <packaging>bundle</packaging>
  <name>as2-lib</name>
  <description>Open AS2 fork - library part</description>
  <url>https://github.com/phax/as2-lib/as2-lib</url>
  <inceptionYear>2013</inceptionYear>
  <licenses>
    <license>
      <name>BSD</name>
      <url>http://www.freebsd.org/copyright/freebsd-license.html</url>
      <distribution>repo</distribution>
    </license>
  </licenses>
  <dependencies>
    <dependency>
      <groupId>com.helger</groupId>
      <artifactId>ph-commons</artifactId>
    </dependency>
    <dependency>
      <groupId>com.helger</groupId>
      <artifactId>ph-xml</artifactId>
    </dependency>
    <dependency>
      <groupId>com.helger</groupId>
      <artifactId>ph-mail</artifactId>
      <version>9.0.2-ziv-SNAPSHOT</version>
    </dependency>
    <dependency>
      <groupId>com.helger</groupId>
      <artifactId>ph-http</artifactId>
    </dependency>
    <dependency>
      <groupId>com.helger</groupId>
      <artifactId>ph-bc</artifactId>
    </dependency>
    <dependency>
      <groupId>org.bouncycastle</groupId>
      <artifactId>bcmail-jdk15on</artifactId>
    </dependency>
    <dependency>
      <groupId>junit</groupId>
      <artifactId>junit</artifactId>
      <scope>test</scope>
    </dependency>
    <dependency>
      <groupId>org.mockito</groupId>
      <artifactId>mockito-all</artifactId>
      <version>1.9.5</version>
    </dependency>
    <dependency>
      <groupId>org.apache.httpcomponents</groupId>
      <artifactId>httpclient</artifactId>
      <version>4.5.2</version>
    </dependency>
    <dependency>
      <groupId>commons-io</groupId>
      <artifactId>commons-io</artifactId>
      <version>2.4</version>
    </dependency>
  </dependencies>
  <build>
    <resources>
      <!-- Don't specify the targetPath because this leads to a broken JAR file 
        in combination with the bundle plugin (absolute file paths in ZIP file) -->
      <resource>
        <directory>${basedir}/src/main/resources</directory>
        <filtering>true</filtering>
        <includes>
          <include>**/*.properties</include>
        </includes>
      </resource>
      <resource>
        <directory>${basedir}/src/main/resources</directory>
        <filtering>false</filtering>
        <excludes>
          <exclude>**/*.properties</exclude>
        </excludes>
      </resource>
    </resources>
    <plugins>
      <plugin>
        <groupId>org.apache.felix</groupId>
        <artifactId>maven-bundle-plugin</artifactId>
        <extensions>true</extensions>
        <configuration>
          <instructions>
            <Automatic-Module-Name>com.helger.as2</Automatic-Module-Name>
            <Export-Package>com.helger.as2lib.*</Export-Package>
            <Import-Package>!javax.annotation.*,*</Import-Package>
            <Require-Capability>osgi.extender; filter:="(osgi.extender=osgi.serviceloader.registrar)"</Require-Capability>
            <Provide-Capability>osgi.serviceloader; osgi.serviceloader=com.helger.commons.thirdparty.IThirdPartyModuleProviderSPI</Provide-Capability>
          </instructions>
        </configuration>
      </plugin>
    </plugins>
  </build>
</project><|MERGE_RESOLUTION|>--- conflicted
+++ resolved
@@ -38,11 +38,7 @@
   <parent>
     <groupId>com.helger</groupId>
     <artifactId>as2-lib-parent-pom</artifactId>
-<<<<<<< HEAD
     <version>4.0.3-ziv-SNAPSHOT</version>
-=======
-    <version>4.1.1-SNAPSHOT</version>
->>>>>>> 7f7f8dbd
   </parent>
   <artifactId>as2-lib</artifactId>
   <packaging>bundle</packaging>
@@ -69,7 +65,7 @@
     <dependency>
       <groupId>com.helger</groupId>
       <artifactId>ph-mail</artifactId>
-      <version>9.0.2-ziv-SNAPSHOT</version>
+      <version>9.0.2-SNAPSHOT</version>
     </dependency>
     <dependency>
       <groupId>com.helger</groupId>

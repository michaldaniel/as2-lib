/**
 * The FreeBSD Copyright
 * Copyright 1994-2008 The FreeBSD Project. All rights reserved.
 * Copyright (C) 2013-2018 Philip Helger philip[at]helger[dot]com
 *
 * Redistribution and use in source and binary forms, with or without
 * modification, are permitted provided that the following conditions are
 * met:
 *
 *    1. Redistributions of source code must retain the above copyright
 *    notice, this list of conditions and the following disclaimer.
 *
 *    2. Redistributions in binary form must reproduce the above copyright
 *    notice, this list of conditions and the following disclaimer in the
 *    documentation and/or other materials provided with the distribution.
 *
 * THIS SOFTWARE IS PROVIDED BY THE FREEBSD PROJECT ``AS IS'' AND ANY
 * EXPRESS OR IMPLIED WARRANTIES, INCLUDING, BUT NOT LIMITED TO, THE
 * IMPLIED WARRANTIES OF MERCHANTABILITY AND FITNESS FOR A PARTICULAR
 * PURPOSE ARE DISCLAIMED. IN NO EVENT SHALL THE FREEBSD PROJECT OR
 * CONTRIBUTORS BE LIABLE FOR ANY DIRECT, INDIRECT, INCIDENTAL, SPECIAL,
 * EXEMPLARY, OR CONSEQUENTIAL DAMAGES (INCLUDING, BUT NOT LIMITED TO,
 * PROCUREMENT OF SUBSTITUTE GOODS OR SERVICES; LOSS OF USE, DATA, OR
 * PROFITS; OR BUSINESS INTERRUPTION) HOWEVER CAUSED AND ON ANY THEORY OF
 * LIABILITY, WHETHER IN CONTRACT, STRICT LIABILITY, OR TORT (INCLUDING
 * NEGLIGENCE OR OTHERWISE) ARISING IN ANY WAY OUT OF THE USE OF THIS
 * SOFTWARE, EVEN IF ADVISED OF THE POSSIBILITY OF SUCH DAMAGE.
 *
 * The views and conclusions contained in the software and documentation
 * are those of the authors and should not be interpreted as representing
 * official policies, either expressed or implied, of the FreeBSD Project.
 */
package com.helger.as2lib.processor.sender;

import java.io.File;
import java.io.IOException;
import java.io.InputStream;
import java.io.OutputStream;
import java.io.Writer;
import java.net.HttpURLConnection;
import java.nio.charset.StandardCharsets;
import java.security.PrivateKey;
import java.security.cert.X509Certificate;
import java.util.Map;

import javax.annotation.Nonnull;
import javax.annotation.Nullable;
import javax.mail.MessagingException;
import javax.mail.internet.MimeBodyPart;

import com.helger.as2lib.params.MessageParameters;
import com.helger.as2lib.util.http.IAS2HttpConnection;
import org.bouncycastle.mail.smime.SMIMECompressedGenerator;
import org.bouncycastle.mail.smime.SMIMEException;
import org.slf4j.Logger;
import org.slf4j.LoggerFactory;

import com.helger.as2lib.cert.ECertificatePartnershipType;
import com.helger.as2lib.cert.ICertificateFactory;
import com.helger.as2lib.crypto.ECompressionType;
import com.helger.as2lib.crypto.ECryptoAlgorithmCrypt;
import com.helger.as2lib.crypto.ECryptoAlgorithmSign;
import com.helger.as2lib.disposition.DispositionException;
import com.helger.as2lib.disposition.DispositionOptions;
import com.helger.as2lib.disposition.DispositionType;
import com.helger.as2lib.exception.OpenAS2Exception;
import com.helger.as2lib.exception.WrappedOpenAS2Exception;
import com.helger.as2lib.message.AS2Message;
import com.helger.as2lib.message.AS2MessageMDN;
import com.helger.as2lib.message.IMessage;
import com.helger.as2lib.message.IMessageMDN;
import com.helger.as2lib.params.InvalidParameterException;
import com.helger.as2lib.partner.CPartnershipIDs;
import com.helger.as2lib.partner.Partnership;
import com.helger.as2lib.processor.CFileAttribute;
import com.helger.as2lib.processor.CNetAttribute;
import com.helger.as2lib.processor.NoModuleException;
import com.helger.as2lib.processor.storage.IProcessorStorageModule;
import com.helger.as2lib.session.ComponentNotFoundException;
import com.helger.as2lib.util.AS2DateHelper;
import com.helger.as2lib.util.AS2Helper;
import com.helger.as2lib.util.AS2HttpHelper;
import com.helger.as2lib.util.AS2IOHelper;
import com.helger.as2lib.util.CAS2Header;
import com.helger.as2lib.util.dump.IHTTPIncomingDumper;
import com.helger.as2lib.util.dump.IHTTPOutgoingDumper;
import com.helger.as2lib.util.http.AS2HttpHeaderWrapperHttpURLConnection;
import com.helger.as2lib.util.http.HTTPHelper;
import com.helger.as2lib.util.http.IAS2HttpHeaderWrapper;
import com.helger.commons.annotation.Nonempty;
import com.helger.commons.annotation.OverrideOnDemand;
import com.helger.commons.http.CHttpHeader;
import com.helger.commons.http.EHttpMethod;
import com.helger.commons.io.file.FileHelper;
import com.helger.commons.io.file.FilenameHelper;
import com.helger.commons.io.stream.NonBlockingByteArrayOutputStream;
import com.helger.commons.io.stream.StreamHelper;
import com.helger.commons.io.stream.WrappedOutputStream;
import com.helger.commons.state.ETriState;
import com.helger.commons.string.StringParser;
import com.helger.commons.timing.StopWatch;
import com.helger.mail.cte.EContentTransferEncoding;

/**
 * AS2 sender module to send AS2 messages out.
 *
 * @author Philip Helger
 */
public class AS2SenderModule extends AbstractHttpSenderModule
{
  private static final String ATTR_PENDINGMDNINFO = "pendingmdninfo";
  private static final String ATTR_PENDINGMDN = "pendingmdn";
  private static final Logger LOGGER = LoggerFactory.getLogger (AS2SenderModule.class);

  public AS2SenderModule ()
  {}

  public boolean canHandle (@Nonnull final String sAction,
                            @Nonnull final IMessage aMsg,
                            @Nullable final Map <String, Object> aOptions)
  {
    return IProcessorSenderModule.DO_SEND.equals (sAction) && aMsg instanceof AS2Message;
  }

  protected void checkRequired (@Nonnull final AS2Message aMsg) throws InvalidParameterException
  {
    final Partnership aPartnership = aMsg.partnership ();

    try
    {
      InvalidParameterException.checkValue (aMsg, "ContentType", aMsg.getContentType ());
      InvalidParameterException.checkValue (aMsg,
                                            "Attribute: " + CPartnershipIDs.PA_AS2_URL,
                                            aPartnership.getAS2URL ());
      InvalidParameterException.checkValue (aMsg,
                                            "Receiver: " + CPartnershipIDs.PID_AS2,
                                            aPartnership.getReceiverAS2ID ());
      InvalidParameterException.checkValue (aMsg, "Sender: " + CPartnershipIDs.PID_AS2, aPartnership.getSenderAS2ID ());
      InvalidParameterException.checkValue (aMsg, "Subject", aMsg.getSubject ());
      InvalidParameterException.checkValue (aMsg,
                                            "Sender: " + CPartnershipIDs.PID_EMAIL,
                                            aPartnership.getSenderEmail ());
      InvalidParameterException.checkValue (aMsg, "Message Data", aMsg.getData ());
    }
    catch (final InvalidParameterException ex)
    {
      ex.addSource (OpenAS2Exception.SOURCE_MESSAGE, aMsg);
      throw ex;
    }
  }

  // Asynch MDN 2007-03-12
  /**
   * for storing original mic and outgoing file into pending information file
   *
   * @param aMsg
   *        AS2Message
   * @param sMIC
   *        MIC value
   * @throws OpenAS2Exception
   *         In case of an error
   */
  protected void storePendingInfo (@Nonnull final AS2Message aMsg, @Nonnull final String sMIC) throws OpenAS2Exception
  {
    try
    {
      if (LOGGER.isDebugEnabled ())
        LOGGER.debug ("Original MIC is '" + sMIC + "'" + aMsg.getLoggingText ());

      final String sPendingFolder = FilenameHelper.getAsSecureValidASCIIFilename (getSession ().getMessageProcessor ()
                                                                                               .getAsString (ATTR_PENDINGMDNINFO));
      final String sMsgFilename = AS2IOHelper.getFilenameFromMessageID (aMsg.getMessageID ());
      final String sPendingFilename = FilenameHelper.getAsSecureValidASCIIFilename (getSession ().getMessageProcessor ()
                                                                                                 .getAsString (ATTR_PENDINGMDN)) +
                                      "/" +
                                      sMsgFilename;

      LOGGER.info ("Save Original MIC & message id information into folder '" +
                      sPendingFolder +
                      "'" +
                      aMsg.getLoggingText ());

      // input pending folder & original outgoing file name to get and
      // unique file name in order to avoid file overwriting.
      try (final Writer aWriter = FileHelper.getWriter (new File (sPendingFolder + "/" + sMsgFilename),
                                                        StandardCharsets.ISO_8859_1))
      {
        aWriter.write (sMIC + "\n" + sPendingFilename);
      }
      // remember
      aMsg.attrs ().putIn (CFileAttribute.MA_PENDING_FILENAME, sPendingFilename);
      aMsg.attrs ().putIn (CFileAttribute.MA_STATUS, CFileAttribute.MA_STATUS_PENDING);
    }
    catch (final Exception ex)
    {
      final OpenAS2Exception we = WrappedOpenAS2Exception.wrap (ex);
      we.addSource (OpenAS2Exception.SOURCE_MESSAGE, aMsg);
      throw we;
    }
  }

  /**
   * From RFC 4130 section 7.3.1:
   * <ul>
   * <li>For any signed messages, the MIC to be returned is calculated on the
   * RFC1767/RFC3023 MIME header and content. Canonicalization on the MIME
   * headers MUST be performed before the MIC is calculated, since the sender
   * requesting the signed receipt was also REQUIRED to canonicalize.</li>
   * <li>For encrypted, unsigned messages, the MIC to be returned is calculated
   * on the decrypted RFC 1767/RFC3023 MIME header and content. The content
   * after decryption MUST be canonicalized before the MIC is calculated.</li>
   * <li>For unsigned, unencrypted messages, the MIC MUST be calculated over the
   * message contents without the MIME or any other RFC 2822 headers, since
   * these are sometimes altered or reordered by Mail Transport Agents (MTAs).
   * </li>
   * </ul>
   * So headers must be included if signing or crypting is enabled.<br>
   * <br>
   * From RFC 5402 section 4.1:
   * <ul>
   * <li>MIC Calculation for Signed Message: For any signed message, the MIC to
   * be returned is calculated over the same data that was signed in the
   * original message as per [AS1]. The signed content will be a MIME bodypart
   * that contains either compressed or uncompressed data.</li>
   * <li>MIC Calculation for Encrypted, Unsigned Message: For encrypted,
   * unsigned messages, the MIC to be returned is calculated over the
   * uncompressed data content including all MIME header fields and any applied
   * Content-Transfer-Encoding.</li>
   * <li>MIC Calculation for Unencrypted, Unsigned Message: For unsigned,
   * unencrypted messages, the MIC is calculated over the uncompressed data
   * content including all MIME header fields and any applied
   * Content-Transfer-Encoding</li>
   * </ul>
   * So headers must always be included if compression is enabled.
   *
   * @param aMsg
   *        Source message
   * @return MIC value. Neither <code>null</code> nor empty.
   * @throws Exception
   *         On security or AS2 issues
   */
  @Nonnull
  @Nonempty
  protected String calculateAndStoreMIC (@Nonnull final AS2Message aMsg) throws Exception
  {
    final Partnership aPartnership = aMsg.partnership ();
    final String sDispositionOptions = aPartnership.getAS2MDNOptions ();
    final DispositionOptions aDispositionOptions = DispositionOptions.createFromString (sDispositionOptions);

    if (LOGGER.isDebugEnabled ())
      LOGGER.debug ("DispositionOptions=" + aDispositionOptions);

    // Calculate and get the original mic
    final boolean bIncludeHeadersInMIC = aPartnership.getSigningAlgorithm () != null ||
                                         aPartnership.getEncryptAlgorithm () != null ||
                                         aPartnership.getCompressionType () != null;

    final String sMIC = AS2Helper.getCryptoHelper ().calculateMIC (aMsg.getData (),
                                                                   aDispositionOptions.getFirstMICAlg (),
                                                                   bIncludeHeadersInMIC);
    if (LOGGER.isDebugEnabled ())
      LOGGER.debug ("Calculated MIC: '" + sMIC + "'");

    if (aPartnership.getAS2ReceiptDeliveryOption () != null)
    {
      // if yes : PA_AS2_RECEIPT_OPTION != null
      // then keep the original mic & message id.
      // then wait for the another HTTP call by receivers
      storePendingInfo (aMsg, sMIC);
    }

    return sMIC;
  }

  @Nonnull
  protected MimeBodyPart compress (@Nonnull final IMessage aMsg,
                                   @Nonnull final MimeBodyPart aData,
                                   @Nonnull final ECompressionType eCompressionType) throws SMIMEException,
                                                                                     MessagingException
  {
    final SMIMECompressedGenerator aCompressedGenerator = new SMIMECompressedGenerator ();

    final String sTransferEncoding = aMsg.partnership ()
                                         .getContentTransferEncoding (EContentTransferEncoding.AS2_DEFAULT.getID ());
    aCompressedGenerator.setContentTransferEncoding (sTransferEncoding);

    final MimeBodyPart aCompressedBodyPart = aCompressedGenerator.generate (aData,
                                                                            eCompressionType.createOutputCompressor ());
    aMsg.headers ().addHeader (CHttpHeader.CONTENT_TRANSFER_ENCODING, sTransferEncoding);
    aMsg.headers ().addHeader (CHttpHeader.CONTENT_TYPE, "application/octet-stream");

    if (LOGGER.isDebugEnabled ())
      LOGGER.debug ("Compressed data with " +
                       eCompressionType +
                       " to " +
                       aCompressedBodyPart.getContentType () +
                       ":" +
                       aMsg.getLoggingText ());

    return aCompressedBodyPart;
  }

  @Nonnull
  protected MimeBodyPart secure (@Nonnull final IMessage aMsg) throws Exception
  {
    // Set up encrypt/sign variables
    MimeBodyPart aDataBP = aMsg.getData ();

    final Partnership aPartnership = aMsg.partnership ();
    final ICertificateFactory aCertFactory = getSession ().getCertificateFactory ();

    // Check compression parameters
    // If compression is enabled, by default is is compressed before signing
    final String sCompressionType = aPartnership.getCompressionType ();
    ECompressionType eCompressionType = null;
    boolean bCompressBeforeSign = true;
    if (sCompressionType != null)
    {
      eCompressionType = ECompressionType.getFromIDCaseInsensitiveOrNull (sCompressionType);
      if (eCompressionType == null)
        throw new OpenAS2Exception ("The compression type '" + sCompressionType + "' is not supported!");

      bCompressBeforeSign = aPartnership.isCompressBeforeSign ();
    }

    if (eCompressionType != null && bCompressBeforeSign)
    {
      // Compress before sign
      if (LOGGER.isDebugEnabled ())
        LOGGER.debug ("Compressing outbound message before signing...");
      aDataBP = compress (aMsg, aDataBP, eCompressionType);

      // Replace the message data, because it is the basis for the MIC
      aMsg.setData (aDataBP);
    }

    // Sign the data if requested
    final String sSignAlgorithm = aPartnership.getSigningAlgorithm ();
    if (sSignAlgorithm != null)
    {
      final X509Certificate aSenderCert = aCertFactory.getCertificate (aMsg, ECertificatePartnershipType.SENDER);
      final PrivateKey aSenderKey = aCertFactory.getPrivateKey (aMsg, aSenderCert);
      final ECryptoAlgorithmSign eSignAlgorithm = ECryptoAlgorithmSign.getFromIDOrNull (sSignAlgorithm);
      if (eSignAlgorithm == null)
        throw new OpenAS2Exception ("The signing algorithm '" + sSignAlgorithm + "' is not supported!");

      // Include certificate in signed content?
      boolean bIncludeCertificateInSignedContent;
      final ETriState eIncludeCertificateInSignedContent = aMsg.partnership ().getIncludeCertificateInSignedContent ();
      if (eIncludeCertificateInSignedContent.isDefined ())
      {
        // Use per partnership
        bIncludeCertificateInSignedContent = eIncludeCertificateInSignedContent.getAsBooleanValue ();
      }
      else
      {
        // Use global value
        bIncludeCertificateInSignedContent = getSession ().isCryptoSignIncludeCertificateInBodyPart ();
      }

      // Use old MIC algorithms?
      final boolean bUseRFC3851MICAlg = aPartnership.isRFC3851MICAlgs ();

      // Main signing
      aDataBP = AS2Helper.getCryptoHelper ().sign (aDataBP,
                                                   aSenderCert,
                                                   aSenderKey,
                                                   eSignAlgorithm,
                                                   bIncludeCertificateInSignedContent,
                                                   bUseRFC3851MICAlg);

      if (LOGGER.isDebugEnabled ())
        LOGGER.debug ("Signed data with " +
                         eSignAlgorithm +
                         " to " +
                         aDataBP.getContentType () +
                         ":" +
                         aMsg.getLoggingText ());
    }

    if (eCompressionType != null && !bCompressBeforeSign)
    {
      // Compress after sign
      if (LOGGER.isDebugEnabled ())
        LOGGER.debug ("Compressing outbound message after signing...");
      aDataBP = compress (aMsg, aDataBP, eCompressionType);
    }

    // Encrypt the data if requested
    final String sCryptAlgorithm = aPartnership.getEncryptAlgorithm ();
    if (sCryptAlgorithm != null)
    {
      final X509Certificate aReceiverCert = aCertFactory.getCertificate (aMsg, ECertificatePartnershipType.RECEIVER);
      final ECryptoAlgorithmCrypt eCryptAlgorithm = ECryptoAlgorithmCrypt.getFromIDOrNull (sCryptAlgorithm);
      if (eCryptAlgorithm == null)
        throw new OpenAS2Exception ("The crypting algorithm '" + sCryptAlgorithm + "' is not supported!");

      aDataBP = AS2Helper.getCryptoHelper ().encrypt (aDataBP, aReceiverCert, eCryptAlgorithm);

      if (LOGGER.isDebugEnabled ())
        LOGGER.debug ("Encrypted data with " +
                         eCryptAlgorithm +
                         " to " +
                         aDataBP.getContentType () +
                         ":" +
                         aMsg.getLoggingText ());
    }

    return aDataBP;
  }

  /**
   * Update the HTTP headers based on the provided message, before sending takes
   * place.
   *
   * @param aConn
   *        The connection abstraction. Never <code>null</code>.
   * @param aMsg
   *        The message to be send. Never <code>null</code>.
   */
  protected void updateHttpHeaders (@Nonnull final IAS2HttpHeaderWrapper aConn, @Nonnull final IMessage aMsg)
  {
    final Partnership aPartnership = aMsg.partnership ();

    // Set all custom headers first (so that they are overridden with the
    // mandatory ones in here)
    aMsg.headers ().forEachSingleHeader ( (k, v) -> aConn.setHttpHeader (k, v));

    aConn.setHttpHeader (CHttpHeader.CONNECTION, CAS2Header.DEFAULT_CONNECTION);
    aConn.setHttpHeader (CHttpHeader.USER_AGENT, CAS2Header.DEFAULT_USER_AGENT);

    aConn.setHttpHeader (CHttpHeader.DATE, AS2DateHelper.getFormattedDateNow (CAS2Header.DEFAULT_DATE_FORMAT));
    aConn.setHttpHeader (CHttpHeader.MESSAGE_ID, aMsg.getMessageID ());
    // make sure this is the encoding used in the msg, run TBF1
    aConn.setHttpHeader (CHttpHeader.MIME_VERSION, CAS2Header.DEFAULT_MIME_VERSION);
    aConn.setHttpHeader (CHttpHeader.CONTENT_TYPE, aMsg.getContentType ());
    aConn.setHttpHeader (CHttpHeader.AS2_VERSION, CAS2Header.DEFAULT_AS2_VERSION);
    aConn.setHttpHeader (CHttpHeader.RECIPIENT_ADDRESS, aPartnership.getAS2URL ());
    aConn.setHttpHeader (CHttpHeader.AS2_FROM, aPartnership.getSenderAS2ID ());
    aConn.setHttpHeader (CHttpHeader.AS2_TO, aPartnership.getReceiverAS2ID ());
    aConn.setHttpHeader (CHttpHeader.SUBJECT, aMsg.getSubject ());
    aConn.setHttpHeader (CHttpHeader.FROM, aPartnership.getSenderEmail ());
    // Set when compression is enabled
    aConn.setHttpHeader (CHttpHeader.CONTENT_TRANSFER_ENCODING, aMsg.getHeader (CHttpHeader.CONTENT_TRANSFER_ENCODING));

    // Determine where to send the MDN to (legacy field)
    final String sDispTo = aPartnership.getAS2MDNTo ();
    if (sDispTo != null)
      aConn.setHttpHeader (CHttpHeader.DISPOSITION_NOTIFICATION_TO, sDispTo);

    // MDN requirements
    final String sDispositionNotificationOptions = aPartnership.getAS2MDNOptions ();
    if (sDispositionNotificationOptions != null)
      aConn.setHttpHeader (CHttpHeader.DISPOSITION_NOTIFICATION_OPTIONS, sDispositionNotificationOptions);

    // Async MDN 2007-03-12
    final String sReceiptDeliveryOption = aPartnership.getAS2ReceiptDeliveryOption ();
    if (sReceiptDeliveryOption != null)
      aConn.setHttpHeader (CHttpHeader.RECEIPT_DELIVERY_OPTION, sReceiptDeliveryOption);

    // As of 2007-06-01
    final String sContententDisposition = aMsg.getContentDisposition ();
    if (sContententDisposition != null)
      aConn.setHttpHeader (CHttpHeader.CONTENT_DISPOSITION, sContententDisposition);
  }

  /**
   * @param aMsg
   *        AS2Message
   * @param aConn
   *        URLConnection
   * @param sOriginalMIC
   *        mic value from original msg
   * @throws OpenAS2Exception
   *         in case of an error
   * @throws IOException
   *         in case of an IO error
   */
  protected void receiveSyncMDN (@Nonnull final AS2Message aMsg,
                                 @Nonnull final IAS2HttpConnection aConn,
                                 @Nonnull final String sOriginalMIC) throws OpenAS2Exception, IOException
  {
    if (LOGGER.isDebugEnabled ())
      LOGGER.debug ("Receiving synchronous MDN for message" + aMsg.getLoggingText ());

    try
    {
      // Create a MessageMDN and copy HTTP headers
      final IMessageMDN aMDN = new AS2MessageMDN (aMsg);
      HTTPHelper.copyHttpHeaders (aConn, aMDN.headers ());

      // Receive the MDN data
      final InputStream aConnIS = aConn.getInputStream ();
      final NonBlockingByteArrayOutputStream aMDNStream = new NonBlockingByteArrayOutputStream ();
      try
      {
        // Retrieve the whole MDN content
        final long nContentLength = StringParser.parseLong (aMDN.getHeader (CHttpHeader.CONTENT_LENGTH), -1);
        if (nContentLength >= 0)
          StreamHelper.copyInputStreamToOutputStreamWithLimit (aConnIS, aMDNStream, nContentLength);
        else
          StreamHelper.copyInputStreamToOutputStream (aConnIS, aMDNStream);
      }
      finally
      {
        StreamHelper.close (aMDNStream);
      }

      final IHTTPIncomingDumper aIncomingDumper = HTTPHelper.getHTTPIncomingDumper ();
      if (aIncomingDumper != null)
        aIncomingDumper.dumpIncomingRequest (aMDN.headers ().getAllHeaderLines (), aMDNStream.toByteArray (), aMDN);

      if (LOGGER.isTraceEnabled ())
      {
        // Debug print the whole MDN stream
        LOGGER.trace ("Retrieved MDN stream data:\n" + aMDNStream.getAsString (StandardCharsets.ISO_8859_1));
      }

      final MimeBodyPart aPart = new MimeBodyPart (AS2HttpHelper.getAsInternetHeaders (aMDN.headers ()),
                                                   aMDNStream.toByteArray ());
      aMsg.getMDN ().setData (aPart);

      // get the MDN partnership info
      aMDN.partnership ().setSenderAS2ID (aMDN.getHeader (CHttpHeader.AS2_FROM));
      aMDN.partnership ().setReceiverAS2ID (aMDN.getHeader (CHttpHeader.AS2_TO));
      // Set the appropriate key store aliases
      aMDN.partnership ().setSenderX509Alias (aMsg.partnership ().getReceiverX509Alias ());
      aMDN.partnership ().setReceiverX509Alias (aMsg.partnership ().getSenderX509Alias ());
      // Update the partnership
      getSession ().getPartnershipFactory ().updatePartnership (aMDN, false);

      final ICertificateFactory aCertFactory = getSession ().getCertificateFactory ();
      final X509Certificate aSenderCert = aCertFactory.getCertificate (aMDN, ECertificatePartnershipType.SENDER);

      boolean bUseCertificateInBodyPart;
      final ETriState eUseCertificateInBodyPart = aMsg.partnership ().getVerifyUseCertificateInBodyPart ();
      if (eUseCertificateInBodyPart.isDefined ())
      {
        // Use per partnership
        bUseCertificateInBodyPart = eUseCertificateInBodyPart.getAsBooleanValue ();
      }
      else
      {
        // Use global value
        bUseCertificateInBodyPart = getSession ().isCryptoVerifyUseCertificateInBodyPart ();
      }

      AS2Helper.parseMDN (aMsg, aSenderCert, bUseCertificateInBodyPart);

      try
      {
        getSession ().getMessageProcessor ().handle (IProcessorStorageModule.DO_STOREMDN, aMsg, null);
      }
      catch (final ComponentNotFoundException ex)
      {
        // No message processor found
      }
      catch (final NoModuleException ex)
      {
        // No module found in message processor
      }

      final String sDisposition = aMsg.getMDN ().attrs ().getAsString (AS2MessageMDN.MDNA_DISPOSITION);

      LOGGER.info ("received MDN [" + sDisposition + "]" + aMsg.getLoggingText ());

      // Asynch MDN 2007-03-12
      // Verify if the original mic is equal to the mic in returned MDN
      final String sReturnMIC = aMsg.getMDN ().attrs ().getAsString (AS2MessageMDN.MDNA_MIC);

      // Catch ReturnMIC == null in case the attribute is simply missing
      if (sReturnMIC == null || !sReturnMIC.replaceAll ("\\s+", "").equals (sOriginalMIC.replaceAll ("\\s+", "")))
      {
        // file was sent completely but the returned mic was not matched,
        // don't know it needs or needs not to be resent ? it's depended on
        // what!
        // anyway, just log the warning message here.
        LOGGER.info ("MIC IS NOT MATCHED, original mic: '" +
                        sOriginalMIC +
                        "' return mic: '" +
                        sReturnMIC +
                        "'" +
                        aMsg.getLoggingText ());
      }
      else
      {
        LOGGER.info ("mic is matched, mic: " + sReturnMIC + aMsg.getLoggingText ());
      }

      try
      {
        DispositionType.createFromString (sDisposition).validate ();
      }
      catch (final DispositionException ex)
      {
        ex.setText (aMsg.getMDN ().getText ());
        if (ex.getDisposition ().isWarning ())
        {
          ex.addSource (OpenAS2Exception.SOURCE_MESSAGE, aMsg);
          ex.terminate ();
        }
        else
        {
          throw ex;
        }
      }
    }
    catch (final IOException ex)
    {
      throw ex;
    }
    catch (final Exception ex)
    {
      final OpenAS2Exception we = WrappedOpenAS2Exception.wrap (ex);
      we.addSource (OpenAS2Exception.SOURCE_MESSAGE, aMsg);
      throw we;
    }
  }

  /**
   * Handler for errors in MDN processing.
   * 
   * @param aMsg
   *        The source message that was send
   * @param ex
   *        The exception that was caught
   * @throws OpenAS2Exception
   *         In case an overload wants to throw the exception
   */
  @OverrideOnDemand
  protected void onReceivedMDNError (@Nonnull final AS2Message aMsg,
                                     @Nonnull final OpenAS2Exception ex) throws OpenAS2Exception
  {
    final OpenAS2Exception oae2 = new OpenAS2Exception ("Message was sent but an error occured while receiving the MDN",
                                                        ex);
    oae2.addSource (OpenAS2Exception.SOURCE_MESSAGE, aMsg);
    oae2.terminate ();
  }

  private void _sendViaHTTP (@Nonnull final AS2Message aMsg,
                             @Nonnull final MimeBodyPart aSecuredMimePart,
                             @Nonnull final String sMIC) throws OpenAS2Exception, IOException, MessagingException
  {
    final Partnership aPartnership = aMsg.partnership ();

    // Create the HTTP connection
    final String  sUrl = aPartnership.getAS2URL ();
    final boolean bOutput = true;
    final boolean bInput = true;
    final boolean bUseCaches = false;
    final EHttpMethod eRequestMethod = EHttpMethod.POST;
    // decide on the connection type to use according to the MimeBodyPart:
    // If it contains the data, (and no DataHandler), then use HttpUrlClient,
    // otherwise, use HttpClient
    final IAS2HttpConnection aConn;
    if (!getAsBoolean(MessageParameters.ATTR_LARGE_FILE_SUPPORT_ON)) {
      aConn = getHttpURLConnection(
        sUrl,
        bOutput,
        bInput,
        bUseCaches,
        eRequestMethod,
        getSession().getHttpProxy());
    } else {
      aConn = getHttpClient(
        sUrl,
        eRequestMethod,
        getSession().getHttpProxy());
    }
    try (final IHTTPOutgoingDumper aOutgoingDumper = HTTPHelper.getHTTPOutgoingDumper (aMsg))
    {
      LOGGER.info ("Connecting to " + sUrl + aMsg.getLoggingText ());

      updateHttpHeaders (new AS2HttpHeaderWrapperHttpURLConnection (aConn, aOutgoingDumper), aMsg);

      if (aOutgoingDumper != null)
        aOutgoingDumper.finishedHeaders ();

      aMsg.attrs ().putIn (CNetAttribute.MA_DESTINATION_IP, aConn.getURL ().getHost ());
      aMsg.attrs ().putIn (CNetAttribute.MA_DESTINATION_PORT, aConn.getURL ().getPort ());

      final InputStream aMsgIS = aSecuredMimePart.getInputStream();

      if (!getAsBoolean(MessageParameters.ATTR_LARGE_FILE_SUPPORT_ON)) {
        // Note: closing this stream causes connection abort errors on some AS2
        // servers
        OutputStream aMsgOS = aConn.getOutputStream ();

        // This stream dumps the HTTP
        if (aOutgoingDumper != null)
        {
          // Overwrite the used OutputStream to additionally log to the debug
          // OutputStream
          aMsgOS = new WrappedOutputStream (aMsgOS)
          {
            @Override
            public final void write (final int b) throws IOException
            {
              super.write (b);
              aOutgoingDumper.dumpPayload (b);
            }
          };
        }

        // Transfer the data
        final StopWatch aSW = StopWatch.createdStarted();
        // Main transmission - closes InputStream
        final long nBytes = AS2IOHelper.copy(aMsgIS, aMsgOS);

        aSW.stop ();
        s_aLogger.info ("transferred " + AS2IOHelper.getTransferRate (nBytes, aSW) + aMsg.getLoggingText ());

      }else {//HttpClient option
        // Transfer the data
        final StopWatch aSW = StopWatch.createdStarted();
        aConn.send(aMsgIS);
        aSW.stop ();
        //TODO: count sent bytes
        //s_aLogger.info ("transferred " + AS2IOHelper.getTransferRate (nBytes, aSW) + aMsg.getLoggingText ());

      }

      if (aOutgoingDumper != null)
        aOutgoingDumper.finishedPayload ();

<<<<<<< HEAD
=======
      aSW.stop ();
      LOGGER.info ("transferred " + AS2IOHelper.getTransferRate (nBytes, aSW) + aMsg.getLoggingText ());

>>>>>>> 533fb51b
      // Check the HTTP Response code
      final int nResponseCode = aConn.getResponseCode ();
      // Accept most of 2xx HTTP response codes
      if (nResponseCode != HttpURLConnection.HTTP_OK &&
          nResponseCode != HttpURLConnection.HTTP_CREATED &&
          nResponseCode != HttpURLConnection.HTTP_ACCEPTED &&
          nResponseCode != HttpURLConnection.HTTP_NO_CONTENT &&
          nResponseCode != HttpURLConnection.HTTP_PARTIAL)
      {
        LOGGER.error ("Error URL '" + sUrl + "' - HTTP " + nResponseCode + " " + aConn.getResponseMessage ());
        throw new HttpResponseException (sUrl, nResponseCode, aConn.getResponseMessage ());
      }

      // Asynch MDN 2007-03-12
      // Receive an MDN
      try
      {
        // Receive an MDN
        if (aMsg.isRequestingMDN ())
        {
          // Check if the AsyncMDN is required
          if (aPartnership.getAS2ReceiptDeliveryOption () == null)
          {
            // go ahead to receive sync MDN
            receiveSyncMDN (aMsg, aConn, sMIC);
            LOGGER.info ("message sent" + aMsg.getLoggingText ());
          }
        }
      }
      catch (final DispositionException ex)
      {
        // If a disposition error hasn't been handled, the message transfer
        // was not successful
        throw ex;
      }
      catch (final OpenAS2Exception ex)
      {
        // Don't re-send or fail, just log an error if one occurs while
        // receiving the MDN
        onReceivedMDNError (aMsg, ex);
      }
    }
    finally
    {
      aConn.disconnect ();
    }
  }

  public void handle (@Nonnull final String sAction,
                      @Nonnull final IMessage aBaseMsg,
                      @Nullable final Map <String, Object> aOptions) throws OpenAS2Exception
  {
    final AS2Message aMsg = (AS2Message) aBaseMsg;
    LOGGER.info ("Submitting message" + aMsg.getLoggingText ());

    // verify all required information is present for sending
    checkRequired (aMsg);

    final int nRetries = getRetryCount (aMsg.partnership (), aOptions);

    try
    {
      // compress and/or sign and/or encrypt the message if needed
      final MimeBodyPart aSecuredData = secure (aMsg);

      // Calculate MIC after compress/sign/crypt was handled, because the
      // message data might change if compression before signing is active.
      final String sMIC = calculateAndStoreMIC (aMsg);

      if (LOGGER.isDebugEnabled ())
        LOGGER.debug ("Setting message content type to '" + aSecuredData.getContentType () + "'");
      aMsg.setContentType (aSecuredData.getContentType ());

      _sendViaHTTP (aMsg, aSecuredData, sMIC);
    }
    catch (final HttpResponseException ex)
    {
      LOGGER.error ("Http Response Error " + ex.getMessage ());
      ex.terminate ();

      if (!doResend (IProcessorSenderModule.DO_SEND, aMsg, ex, nRetries))
        throw ex;
    }
    catch (final IOException ex)
    {
      // Re-send if a network error occurs during transmission
      final OpenAS2Exception wioe = WrappedOpenAS2Exception.wrap (ex);
      wioe.addSource (OpenAS2Exception.SOURCE_MESSAGE, aMsg);
      wioe.terminate ();

      if (!doResend (IProcessorSenderModule.DO_SEND, aMsg, wioe, nRetries))
        throw wioe;
    }
    catch (final Exception ex)
    {
      // Propagate error if it can't be handled by a re-send
      throw WrappedOpenAS2Exception.wrap (ex);
    }
  }
}<|MERGE_RESOLUTION|>--- conflicted
+++ resolved
@@ -665,7 +665,7 @@
       aConn = getHttpClient(
         sUrl,
         eRequestMethod,
-        getSession().getHttpProxy());
+        getSession ().getHttpProxy ());
     }
     try (final IHTTPOutgoingDumper aOutgoingDumper = HTTPHelper.getHTTPOutgoingDumper (aMsg))
     {
@@ -708,7 +708,7 @@
         final long nBytes = AS2IOHelper.copy(aMsgIS, aMsgOS);
 
         aSW.stop ();
-        s_aLogger.info ("transferred " + AS2IOHelper.getTransferRate (nBytes, aSW) + aMsg.getLoggingText ());
+        LOGGER.info ("transferred " + AS2IOHelper.getTransferRate (nBytes, aSW) + aMsg.getLoggingText ());
 
       }else {//HttpClient option
         // Transfer the data
@@ -716,19 +716,13 @@
         aConn.send(aMsgIS);
         aSW.stop ();
         //TODO: count sent bytes
-        //s_aLogger.info ("transferred " + AS2IOHelper.getTransferRate (nBytes, aSW) + aMsg.getLoggingText ());
+        //LOGGER.info ("transferred " + AS2IOHelper.getTransferRate (nBytes, aSW) + aMsg.getLoggingText ());
 
       }
 
       if (aOutgoingDumper != null)
         aOutgoingDumper.finishedPayload ();
 
-<<<<<<< HEAD
-=======
-      aSW.stop ();
-      LOGGER.info ("transferred " + AS2IOHelper.getTransferRate (nBytes, aSW) + aMsg.getLoggingText ());
-
->>>>>>> 533fb51b
       // Check the HTTP Response code
       final int nResponseCode = aConn.getResponseCode ();
       // Accept most of 2xx HTTP response codes

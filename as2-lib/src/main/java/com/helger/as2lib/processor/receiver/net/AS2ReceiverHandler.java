--- conflicted
+++ resolved
@@ -572,7 +572,6 @@
         if (aMsg.isRequestingMDN ())
         {
           // Transmit a success MDN if requested
-<<<<<<< HEAD
           if (aMsg.attrs().getAsBoolean(ATTR_LARGE_FILE_SUPPORT_ON)){
             //if large file support is on, the message does not hold the actual data. in order to get the data for the MDN, a new message that will take the data from the file that was written should be used
             String sStoredFileName = aMsg.attrs().getAsString(ATTR_STORED_FILE_NAME);
@@ -580,19 +579,12 @@
             DataHandler aDataFromFile = new DataHandler(aFileDataSource);
             aMsg.getData().setDataHandler(aDataFromFile);
           }
-          sendSyncMDN(sClientInfo,
-            aResponseHandler,
-            aMsg,
-            DispositionType.createSuccess(),
-            AbstractActiveNetModule.DISP_SUCCESS);
-=======
           sendMDN (sClientInfo,
                    aResponseHandler,
                    aMsg,
                    DispositionType.createSuccess (),
                    AbstractActiveNetModule.DISP_SUCCESS,
                    ESuccess.SUCCESS);
->>>>>>> 2f2c20e5
         }
         else
         {
@@ -632,13 +624,9 @@
   public void handle (@Nullable final AbstractActiveNetModule aOwner, @Nonnull final Socket aSocket)
   {
     final String sClientInfo = getClientInfo (aSocket);
-<<<<<<< HEAD
     final boolean bLargeFileSupportOn = aOwner.getAsBoolean(ATTR_LARGE_FILE_SUPPORT_ON);
-    LOGGER.info ("Incoming connection " + sClientInfo);
-=======
     if (LOGGER.isInfoEnabled ())
       LOGGER.info ("Incoming connection " + sClientInfo);
->>>>>>> 2f2c20e5
 
     final AS2Message aMsg = createMessage (aSocket);
     aMsg.attrs ().putIn (ATTR_LARGE_FILE_SUPPORT_ON, bLargeFileSupportOn);
@@ -665,25 +653,15 @@
 
     aSW.stop ();
 
-<<<<<<< HEAD
     if (aMsgDataSource != null)
       if (aMsgDataSource instanceof ByteArrayDataSource)
       {
-        LOGGER.info ("received " +
+        if (LOGGER.isInfoEnabled ())
+          LOGGER.info ("received " +
           AS2IOHelper.getTransferRate (((ByteArrayDataSource) aMsgDataSource).directGetBytes().length, aSW) +
           " from " +
           sClientInfo +
           aMsg.getLoggingText ());
-=======
-    if (aMsgData != null)
-    {
-      if (LOGGER.isInfoEnabled ())
-        LOGGER.info ("received " +
-                     AS2IOHelper.getTransferRate (aMsgData.length, aSW) +
-                     " from " +
-                     sClientInfo +
-                     aMsg.getLoggingText ());
->>>>>>> 2f2c20e5
 
       } else {
         LOGGER.info ("received message from " +
